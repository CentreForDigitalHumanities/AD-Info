--- conflicted
+++ resolved
@@ -1,18 +1,11 @@
 #!/usr/bin/python3
 
-<<<<<<< HEAD
 from ldap3 import Server, Connection, ALL, SIMPLE
-from ldap3.core.exceptions import LDAPKeyError
-=======
-from ldap3 import Server, Connection, ALL, KERBEROS, SASL
-
 # In newer versions Exceptions are located in: ldap3.core.exceptions
 try:
     from ldap3 import LDAPKeyError
 except ImportError as e:
     from ldap3.core.exceptions import LDAPKeyError
-
->>>>>>> 2efc4efa
 import re
 import argparse
 import getpass
